<?php

declare(strict_types=1);

namespace Minicli\Output\Theme;

use Minicli\Output\CLIColors;
use Minicli\Output\CLIThemeInterface;
use Minicli\Output\ThemeConfig;
use Minicli\Output\ThemeStyle;

class DefaultTheme implements CLIThemeInterface
{
<<<<<<< HEAD
    /**
     * styles
     *
     * @var array<string, array<int, string>>
     */
    public array $styles = [];
=======
    public ThemeConfig $config;
>>>>>>> aad56efc

    /**
     * DefaultTheme constructor.
     */
    public function __construct()
    {
        $styles = array_merge($this->getDefaultColors(), $this->getThemeColors());

        $formatted = [];
        foreach ($styles as $name => $style) {
            $formatted[$name] = ThemeStyle::make(...$style);
        }

        $this->config = ThemeConfig::make(...$formatted);
    }

    /**
     * Obtains the colors that compose a style for that theme, such as "error" or "success"
     *
     * @param string $name
<<<<<<< HEAD
     * @return array<int, string> An array containing FG color and optionally BG color
=======
     * @return ThemeStyle
>>>>>>> aad56efc
     */
    public function getStyle(string $name): ThemeStyle
    {
        return $this->config->$name ?? $this->config->default;
    }

    /**
     * Sets a style
     *
     * @param string $name
<<<<<<< HEAD
     * @param array<int, string> $style
=======
     * @param ThemeStyle $style
>>>>>>> aad56efc
     */
    public function setStyle(string $name, ThemeStyle $style): void
    {
        $this->config->$name = $style;
    }

    /**
     * get default style colors
     *
<<<<<<< HEAD
     * @return array<string, array<int, string>>
=======
     * @return array<string,array<int,string>>
>>>>>>> aad56efc
     */
    public function getDefaultColors(): array
    {
        return [
            'default'     => [ CLIColors::$FG_WHITE ],
            'alt'         => [ CLIColors::$FG_BLACK, CLIColors::$BG_WHITE ],
            'error'       => [ CLIColors::$FG_RED ],
            'error_alt'   => [ CLIColors::$FG_WHITE, CLIColors::$BG_RED ],
            'success'     => [ CLIColors::$FG_GREEN ],
            'success_alt' => [ CLIColors::$FG_WHITE, CLIColors::$BG_GREEN ],
            'info'        => [ CLIColors::$FG_CYAN],
            'info_alt'    => [ CLIColors::$FG_WHITE, CLIColors::$BG_CYAN ],
            'bold'        => [ CliColors::$BOLD ],
            'dim'         => [ CliColors::$DIM ],
            'italic'      => [ CliColors::$ITALIC ],
            'underline'   => [ CliColors::$UNDERLINE ],
            'invert'      => [ CliColors::$INVERT ]
        ];
    }

    /**
     * This method should be implemented by children themes to overwrite and set custom styles/colors
     *
     * @return array<string, array<int, string>>
     */
    public function getThemeColors(): array
    {
        return [];
    }
}<|MERGE_RESOLUTION|>--- conflicted
+++ resolved
@@ -11,16 +11,7 @@
 
 class DefaultTheme implements CLIThemeInterface
 {
-<<<<<<< HEAD
-    /**
-     * styles
-     *
-     * @var array<string, array<int, string>>
-     */
-    public array $styles = [];
-=======
     public ThemeConfig $config;
->>>>>>> aad56efc
 
     /**
      * DefaultTheme constructor.
@@ -41,11 +32,7 @@
      * Obtains the colors that compose a style for that theme, such as "error" or "success"
      *
      * @param string $name
-<<<<<<< HEAD
-     * @return array<int, string> An array containing FG color and optionally BG color
-=======
      * @return ThemeStyle
->>>>>>> aad56efc
      */
     public function getStyle(string $name): ThemeStyle
     {
@@ -56,11 +43,7 @@
      * Sets a style
      *
      * @param string $name
-<<<<<<< HEAD
-     * @param array<int, string> $style
-=======
      * @param ThemeStyle $style
->>>>>>> aad56efc
      */
     public function setStyle(string $name, ThemeStyle $style): void
     {
@@ -70,11 +53,7 @@
     /**
      * get default style colors
      *
-<<<<<<< HEAD
-     * @return array<string, array<int, string>>
-=======
      * @return array<string,array<int,string>>
->>>>>>> aad56efc
      */
     public function getDefaultColors(): array
     {
