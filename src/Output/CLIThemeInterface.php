--- conflicted
+++ resolved
@@ -10,11 +10,7 @@
      * Obtains the colors that compose a style for that theme, such as "error" or "success"
      *
      * @param string $name The name of the style
-<<<<<<< HEAD
-     * @return array<int, string> An array containing FG color and optionally BG color
-=======
      * @return ThemeStyle
->>>>>>> aad56efc
      */
     public function getStyle(string $name): ThemeStyle;
 }