<?php

namespace Minicli;

use Minicli\Command\CommandCall;
use Minicli\Command\CommandRegistry;
use Minicli\Exception\CommandNotFoundException;
use Minicli\Output\Helper\ThemeHelper;
use Minicli\Output\OutputHandler;

class App
{
    /** @var  string  */
    protected $app_signature;

    /** @var  array */
    protected $services = [];

    /** @var array  */
    protected $loaded_services = [];

    public function __construct(array $config = [])
    {
        $config = array_merge([
            'app_path' => __DIR__ . '/../app/Command',
<<<<<<< HEAD
            'theme' => ''
=======
            'debug' => true,
>>>>>>> 9aff76eb
        ], $config);

        $this->addService('config', new Config($config));
        $this->addService('command_registry', new CommandRegistry($this->config->app_path));

        $this->setSignature('./minicli help');
        $this->setTheme($this->config->theme);
    }

    /**
     * Magic method implements lazy loading for services.
     * @param string $name
     * @return ServiceInterface|null
     */
    public function __get($name)
    {
        if (!array_key_exists($name, $this->services)) {
            return null;
        }

        if (!array_key_exists($name, $this->loaded_services)) {
            $this->loadService($name);
        }

        return $this->services[$name];
    }

    /**
     * @param string $name
     * @param ServiceInterface $service
     */
    public function addService($name, ServiceInterface $service)
    {
        $this->services[$name] = $service;
    }

    /**
     * @param string $name
     */
    public function loadService($name)
    {
        $this->loaded_services[$name] = $this->services[$name]->load($this);
    }

    /**
     * Shortcut for accessing the Output Handler
     * @return OutputHandler
     */
    public function getPrinter(): OutputHandler
    {
        return $this->printer;
    }

    /**
     * Shortcut for setting the Output Handler
     * @param OutputHandler $output_printer
     */
    public function setOutputHandler(OutputHandler $output_printer)
    {
        $this->services['printer'] = $output_printer;
    }

    /**
     * @return string
     */
    public function getSignature()
    {
        return $this->app_signature;
    }

    /**
     * @return void
     */
    public function printSignature()
    {
        $this->getPrinter()->display($this->getSignature());
    }
    /**
     * @param string $app_signature
     */
    public function setSignature($app_signature)
    {
        $this->app_signature = $app_signature;
    }

    /**
     * Set the Output Handler based on the App's theme config setting.
     * @param string $theme_config
     */
    public function setTheme(string $theme_config)
    {
        $output = new OutputHandler();

        $output->registerFilter((new ThemeHelper($theme_config))
                                ->getOutputFilter()
                                );

        $this->addService('printer', $output);
    }

    /**
     * @param string $name
     * @param callable $callable
     */
    public function registerCommand($name, $callable)
    {
        $this->command_registry->registerCommand($name, $callable);
    }

    /**
     * @param array $argv
     * @throws CommandNotFoundException
     */
    public function runCommand(array $argv = [])
    {
        $input = new CommandCall($argv);

        if (count($input->args) < 2) {
            $this->printSignature();
            return;
        }

        $controller = $this->command_registry->getCallableController($input->command, $input->subcommand);

        if ($controller instanceof ControllerInterface) {
            $controller->boot($this);
            $controller->run($input);
            $controller->teardown();
            return;
        }

        $this->runSingle($input);
    }

    /**
     * @param CommandCall $input
     * @throws CommandNotFoundException
     * @return bool
     */
    protected function runSingle(CommandCall $input)
    {
        try {
            $callable = $this->command_registry->getCallable($input->command);
        } catch(\Exception $e) {
            if (!$this->config->debug) {
                $this->getPrinter()->error($e->getMessage());
                return false;
            }
            throw $e;
        }

        if (is_callable($callable)) {
            call_user_func($callable, $input);
            return true;
        }

        if (!$this->config->debug) {
            $this->getPrinter()->error("The registered command is not a callable function.");
            return false;
        }

        throw new CommandNotFoundException("The registered command is not a callable function.");
    }

}<|MERGE_RESOLUTION|>--- conflicted
+++ resolved
@@ -23,11 +23,8 @@
     {
         $config = array_merge([
             'app_path' => __DIR__ . '/../app/Command',
-<<<<<<< HEAD
             'theme' => ''
-=======
             'debug' => true,
->>>>>>> 9aff76eb
         ], $config);
 
         $this->addService('config', new Config($config));
